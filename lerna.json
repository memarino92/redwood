--- conflicted
+++ resolved
@@ -1,9 +1,5 @@
 {
-<<<<<<< HEAD
-  "version": "1.3.3",
-=======
   "version": "1.4.0",
->>>>>>> 19b85bb1
   "npmClient": "yarn",
   "useWorkspaces": true,
   "command": {
