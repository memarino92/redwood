{
<<<<<<< HEAD
  "version": "3.1.2",
=======
  "version": "3.2.0",
>>>>>>> 5c1e18d1
  "npmClient": "yarn",
  "useWorkspaces": true,
  "useNx": true,
  "command": {
    "publish": {
      "verifyAccess": false
    }
  }
}<|MERGE_RESOLUTION|>--- conflicted
+++ resolved
@@ -1,9 +1,5 @@
 {
-<<<<<<< HEAD
-  "version": "3.1.2",
-=======
   "version": "3.2.0",
->>>>>>> 5c1e18d1
   "npmClient": "yarn",
   "useWorkspaces": true,
   "useNx": true,
