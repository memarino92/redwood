--- conflicted
+++ resolved
@@ -9,13 +9,8 @@
   ],
   "types": "./dist/index.d.ts",
   "dependencies": {
-<<<<<<< HEAD
     "@prisma/sdk": "3.3.0",
-    "@redwoodjs/internal": "0.37.4",
-=======
-    "@prisma/sdk": "2.30.3",
     "@redwoodjs/internal": "0.37.5",
->>>>>>> bd1671d0
     "@types/line-column": "1.0.0",
     "camelcase": "6.2.0",
     "deepmerge": "4.2.2",
