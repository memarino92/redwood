--- conflicted
+++ resolved
@@ -30,13 +30,8 @@
     ]
   },
   "dependencies": {
-<<<<<<< HEAD
     "@prisma/sdk": "3.10.0",
-    "@redwoodjs/internal": "0.47.0",
-=======
-    "@prisma/sdk": "3.9.2",
     "@redwoodjs/internal": "0.47.1",
->>>>>>> 3e353676
     "@types/line-column": "1.0.0",
     "camelcase": "6.3.0",
     "deepmerge": "4.2.2",
