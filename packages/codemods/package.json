--- conflicted
+++ resolved
@@ -1,10 +1,6 @@
 {
   "name": "@redwoodjs/codemods",
-<<<<<<< HEAD
-  "version": "1.4.3",
-=======
   "version": "1.5.0",
->>>>>>> 34ae4e43
   "description": "Codemods to ease upgrading a RedwoodJS Project",
   "repository": {
     "type": "git",
