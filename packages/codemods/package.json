{
  "name": "@redwoodjs/codemods",
<<<<<<< HEAD
  "version": "1.5.2",
=======
  "version": "2.0.0",
>>>>>>> 5f115a8b
  "description": "Codemods to ease upgrading a RedwoodJS Project",
  "repository": {
    "type": "git",
    "url": "https://github.com/redwoodjs/redwood.git",
    "directory": "packages/codemods"
  },
  "license": "MIT",
  "bin": "./dist/codemods.js",
  "files": [
    "dist"
  ],
  "scripts": {
    "build": "yarn build:js",
    "build:js": "babel src -d dist --extensions \".js,.ts\" --ignore \"src/**/__tests__/**\" --ignore \"src/**/__testfixtures__/**\"",
    "build:watch": "nodemon --watch src --ignore dist --exec \"yarn build\"",
    "generate:codemod": "yarn node ./tasks/generateCodemod/generateCodemod.mjs",
    "prepublishOnly": "yarn build",
    "test": "NODE_ENV=test jest",
    "test:watch": "yarn test --watch"
  },
  "dependencies": {
    "@babel/cli": "7.16.7",
    "@babel/core": "7.16.7",
    "@babel/plugin-transform-typescript": "7.16.7",
    "@babel/runtime-corejs3": "7.16.7",
    "@vscode/ripgrep": "1.14.2",
    "core-js": "3.23.1",
    "cross-undici-fetch": "0.1.27",
    "deepmerge": "4.2.2",
    "execa": "5.1.1",
    "fast-glob": "3.2.11",
    "findup-sync": "5.0.0",
    "jest": "27.5.1",
    "jscodeshift": "0.13.1",
    "prettier": "2.6.2",
    "tasuku": "2.0.0",
    "toml": "3.0.0",
    "yargs": "17.5.1"
  },
  "devDependencies": {
    "@types/babel__core": "7.1.19",
    "@types/findup-sync": "4.0.2",
    "@types/fs-extra": "9.0.13",
    "@types/jest": "27.5.2",
    "@types/jscodeshift": "0.11.5",
    "@types/prettier": "2.6.3",
    "@types/yargs": "17.0.10",
    "fs-extra": "10.1.0",
    "tempy": "1.0.1"
  },
  "gitHead": "3905ed045508b861b495f8d5630d76c7a157d8f1"
}<|MERGE_RESOLUTION|>--- conflicted
+++ resolved
@@ -1,10 +1,6 @@
 {
   "name": "@redwoodjs/codemods",
-<<<<<<< HEAD
-  "version": "1.5.2",
-=======
   "version": "2.0.0",
->>>>>>> 5f115a8b
   "description": "Codemods to ease upgrading a RedwoodJS Project",
   "repository": {
     "type": "git",
