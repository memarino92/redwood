{
  "name": "@redwoodjs/core",
<<<<<<< HEAD
  "version": "3.1.2",
=======
  "version": "3.2.0",
>>>>>>> 5c1e18d1
  "description": "Foundational packages and config required to build RedwoodJS.",
  "repository": {
    "type": "git",
    "url": "https://github.com/redwoodjs/redwood.git",
    "directory": "packages/core"
  },
  "license": "MIT",
  "bin": {
    "cross-env": "./dist/bins/cross-env.js",
    "eslint": "./dist/bins/eslint.js",
    "jest": "./dist/bins/jest.js",
    "nodemon": "./dist/bins/nodemon.js",
    "redwood": "./dist/bins/redwood.js",
    "rimraf": "./dist/bins/rimraf.js",
    "rw": "./dist/bins/redwood.js",
    "rw-api-server-watch": "./dist/bins/rw-api-server-watch.js",
    "rw-gen": "./dist/bins/rw-gen.js",
    "rw-gen-watch": "./dist/bins/rw-gen-watch.js",
    "rw-log-formatter": "./dist/bins/rw-log-formatter.js",
    "rwfw": "./dist/bins/rwfw.js"
  },
  "files": [
    "config",
    "dist"
  ],
  "scripts": {
    "build": "yarn build:js",
    "build:js": "babel src -d dist --extensions \".js,.ts,.tsx\"",
    "prepublishOnly": "NODE_ENV=production yarn build",
    "test": "jest",
    "test:watch": "yarn test --watch"
  },
  "dependencies": {
    "@babel/cli": "7.19.3",
    "@babel/core": "7.19.3",
    "@babel/eslint-plugin": "7.19.1",
    "@babel/node": "7.19.1",
    "@babel/plugin-proposal-class-properties": "7.18.6",
    "@babel/plugin-proposal-decorators": "7.19.3",
    "@babel/plugin-proposal-private-methods": "7.18.6",
    "@babel/plugin-proposal-private-property-in-object": "7.18.6",
    "@babel/plugin-transform-runtime": "7.19.1",
    "@babel/preset-env": "7.19.4",
    "@babel/preset-react": "7.18.6",
    "@babel/preset-typescript": "7.18.6",
<<<<<<< HEAD
    "@babel/runtime-corejs3": "7.19.4",
    "@pmmmwh/react-refresh-webpack-plugin": "0.5.8",
    "@redwoodjs/cli": "3.1.2",
    "@redwoodjs/eslint-config": "3.1.2",
    "@redwoodjs/internal": "3.1.2",
    "@redwoodjs/testing": "3.1.2",
=======
    "@babel/runtime-corejs3": "7.19.1",
    "@pmmmwh/react-refresh-webpack-plugin": "0.5.7",
    "@redwoodjs/cli": "3.2.0",
    "@redwoodjs/eslint-config": "3.2.0",
    "@redwoodjs/internal": "3.2.0",
    "@redwoodjs/testing": "3.2.0",
>>>>>>> 5c1e18d1
    "babel-loader": "8.2.5",
    "babel-plugin-auto-import": "1.1.0",
    "babel-plugin-graphql-tag": "3.3.0",
    "babel-plugin-inline-react-svg": "2.0.1",
    "babel-plugin-module-resolver": "4.1.0",
    "babel-timing": "0.9.1",
    "copy-webpack-plugin": "11.0.0",
    "core-js": "3.25.5",
    "css-loader": "6.7.1",
    "css-minimizer-webpack-plugin": "4.2.1",
    "dotenv-webpack": "8.0.1",
    "esbuild": "0.15.10",
    "fast-glob": "3.2.12",
    "file-loader": "6.2.0",
    "graphql": "16.6.0",
    "graphql-tag": "2.12.6",
    "html-webpack-plugin": "5.5.0",
    "lodash.escaperegexp": "4.1.2",
    "mini-css-extract-plugin": "2.6.1",
    "nodemon": "2.0.20",
    "null-loader": "4.0.1",
    "react-refresh": "0.14.0",
    "rimraf": "3.0.2",
    "style-loader": "3.3.1",
    "svg-react-loader": "0.4.6",
    "typescript": "4.7.4",
    "url-loader": "4.1.1",
    "webpack": "5.74.0",
    "webpack-bundle-analyzer": "4.6.1",
    "webpack-cli": "4.10.0",
    "webpack-dev-server": "4.11.1",
    "webpack-manifest-plugin": "5.0.0",
    "webpack-merge": "5.8.0",
    "webpack-retry-chunk-load-plugin": "3.1.1"
  },
  "devDependencies": {
    "@types/rimraf": "3.0.2",
    "jest": "29.1.2"
  },
  "gitHead": "3905ed045508b861b495f8d5630d76c7a157d8f1"
}<|MERGE_RESOLUTION|>--- conflicted
+++ resolved
@@ -1,10 +1,6 @@
 {
   "name": "@redwoodjs/core",
-<<<<<<< HEAD
-  "version": "3.1.2",
-=======
   "version": "3.2.0",
->>>>>>> 5c1e18d1
   "description": "Foundational packages and config required to build RedwoodJS.",
   "repository": {
     "type": "git",
@@ -50,21 +46,12 @@
     "@babel/preset-env": "7.19.4",
     "@babel/preset-react": "7.18.6",
     "@babel/preset-typescript": "7.18.6",
-<<<<<<< HEAD
     "@babel/runtime-corejs3": "7.19.4",
     "@pmmmwh/react-refresh-webpack-plugin": "0.5.8",
-    "@redwoodjs/cli": "3.1.2",
-    "@redwoodjs/eslint-config": "3.1.2",
-    "@redwoodjs/internal": "3.1.2",
-    "@redwoodjs/testing": "3.1.2",
-=======
-    "@babel/runtime-corejs3": "7.19.1",
-    "@pmmmwh/react-refresh-webpack-plugin": "0.5.7",
     "@redwoodjs/cli": "3.2.0",
     "@redwoodjs/eslint-config": "3.2.0",
     "@redwoodjs/internal": "3.2.0",
     "@redwoodjs/testing": "3.2.0",
->>>>>>> 5c1e18d1
     "babel-loader": "8.2.5",
     "babel-plugin-auto-import": "1.1.0",
     "babel-plugin-graphql-tag": "3.3.0",
