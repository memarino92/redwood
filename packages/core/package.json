{
  "name": "@redwoodjs/core",
<<<<<<< HEAD
  "version": "2.2.4",
=======
  "version": "3.0.0",
>>>>>>> 589fbec3
  "description": "Foundational packages and config required to build RedwoodJS.",
  "repository": {
    "type": "git",
    "url": "https://github.com/redwoodjs/redwood.git",
    "directory": "packages/core"
  },
  "license": "MIT",
  "bin": {
    "cross-env": "./dist/bins/cross-env.js",
    "eslint": "./dist/bins/eslint.js",
    "jest": "./dist/bins/jest.js",
    "nodemon": "./dist/bins/nodemon.js",
    "redwood": "./dist/bins/redwood.js",
    "rimraf": "./dist/bins/rimraf.js",
    "rw": "./dist/bins/redwood.js",
    "rw-api-server-watch": "./dist/bins/rw-api-server-watch.js",
    "rw-gen": "./dist/bins/rw-gen.js",
    "rw-gen-watch": "./dist/bins/rw-gen-watch.js",
    "rw-log-formatter": "./dist/bins/rw-log-formatter.js",
    "rwfw": "./dist/bins/rwfw.js"
  },
  "files": [
    "config",
    "dist"
  ],
  "scripts": {
    "build": "yarn build:js",
    "build:js": "babel src -d dist --extensions \".js,.ts,.tsx\"",
    "prepublishOnly": "NODE_ENV=production yarn build",
    "test": "jest",
    "test:watch": "yarn test --watch"
  },
  "dependencies": {
    "@babel/cli": "7.18.10",
    "@babel/core": "7.19.0",
    "@babel/eslint-plugin": "7.18.10",
    "@babel/node": "7.18.10",
    "@babel/plugin-proposal-class-properties": "7.18.6",
    "@babel/plugin-proposal-decorators": "7.19.0",
    "@babel/plugin-proposal-private-methods": "7.18.6",
    "@babel/plugin-proposal-private-property-in-object": "7.18.6",
    "@babel/plugin-transform-runtime": "7.18.10",
    "@babel/preset-env": "7.19.0",
    "@babel/preset-react": "7.18.6",
    "@babel/preset-typescript": "7.18.6",
    "@babel/runtime-corejs3": "7.19.0",
    "@pmmmwh/react-refresh-webpack-plugin": "0.5.7",
<<<<<<< HEAD
    "@redwoodjs/cli": "2.2.4",
    "@redwoodjs/eslint-config": "2.2.4",
    "@redwoodjs/internal": "2.2.4",
    "@redwoodjs/testing": "2.2.4",
=======
    "@redwoodjs/cli": "3.0.0",
    "@redwoodjs/eslint-config": "3.0.0",
    "@redwoodjs/internal": "3.0.0",
    "@redwoodjs/testing": "3.0.0",
>>>>>>> 589fbec3
    "babel-loader": "8.2.5",
    "babel-plugin-auto-import": "1.1.0",
    "babel-plugin-graphql-tag": "3.3.0",
    "babel-plugin-inline-react-svg": "2.0.1",
    "babel-plugin-module-resolver": "4.1.0",
    "babel-timing": "0.9.1",
    "copy-webpack-plugin": "11.0.0",
    "core-js": "3.25.1",
    "css-loader": "6.7.1",
    "css-minimizer-webpack-plugin": "4.0.0",
    "dotenv-webpack": "8.0.1",
    "esbuild": "0.15.5",
    "fast-glob": "3.2.11",
    "file-loader": "6.2.0",
    "graphql": "16.6.0",
    "graphql-tag": "2.12.6",
    "html-webpack-plugin": "5.5.0",
    "lodash.escaperegexp": "4.1.2",
    "mini-css-extract-plugin": "2.6.1",
    "nodemon": "2.0.19",
    "null-loader": "4.0.1",
    "react-refresh": "0.14.0",
    "rimraf": "3.0.2",
    "style-loader": "3.3.1",
    "svg-react-loader": "0.4.6",
    "typescript": "4.7.4",
    "url-loader": "4.1.1",
    "webpack": "5.74.0",
    "webpack-bundle-analyzer": "4.5.0",
    "webpack-cli": "4.10.0",
    "webpack-dev-server": "4.11.0",
    "webpack-manifest-plugin": "5.0.0",
    "webpack-merge": "5.8.0",
    "webpack-retry-chunk-load-plugin": "3.1.1"
  },
  "devDependencies": {
    "@types/rimraf": "3.0.2",
    "jest": "29.0.3"
  },
  "gitHead": "3905ed045508b861b495f8d5630d76c7a157d8f1"
}<|MERGE_RESOLUTION|>--- conflicted
+++ resolved
@@ -1,10 +1,6 @@
 {
   "name": "@redwoodjs/core",
-<<<<<<< HEAD
-  "version": "2.2.4",
-=======
   "version": "3.0.0",
->>>>>>> 589fbec3
   "description": "Foundational packages and config required to build RedwoodJS.",
   "repository": {
     "type": "git",
@@ -52,17 +48,10 @@
     "@babel/preset-typescript": "7.18.6",
     "@babel/runtime-corejs3": "7.19.0",
     "@pmmmwh/react-refresh-webpack-plugin": "0.5.7",
-<<<<<<< HEAD
-    "@redwoodjs/cli": "2.2.4",
-    "@redwoodjs/eslint-config": "2.2.4",
-    "@redwoodjs/internal": "2.2.4",
-    "@redwoodjs/testing": "2.2.4",
-=======
     "@redwoodjs/cli": "3.0.0",
     "@redwoodjs/eslint-config": "3.0.0",
     "@redwoodjs/internal": "3.0.0",
     "@redwoodjs/testing": "3.0.0",
->>>>>>> 589fbec3
     "babel-loader": "8.2.5",
     "babel-plugin-auto-import": "1.1.0",
     "babel-plugin-graphql-tag": "3.3.0",
