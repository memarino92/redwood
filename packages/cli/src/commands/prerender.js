import fs from 'fs'
import path from 'path'

import Listr from 'listr'
import VerboseRenderer from 'listr-verbose-renderer'

<<<<<<< HEAD
import { getPaths, errorTelemetry } from '@redwoodjs/internal'
=======
import { getPaths } from '@redwoodjs/internal'
import { runPrerender, writePrerenderedHtmlFile } from '@redwoodjs/prerender'
>>>>>>> 579106bb
import { detectPrerenderRoutes } from '@redwoodjs/prerender/detection'

import c from '../lib/colors'

export const command = 'prerender'
export const aliases = ['render']
export const description = 'Prerender pages of your Redwood app at build time'

export const builder = (yargs) => {
  yargs.showHelpOnFail(false)

  yargs.option('path', {
    alias: ['p', 'route'],
    description: 'Router path to prerender. Especially useful for debugging',
    type: 'string',
  })

  yargs.option('dry-run', {
    alias: ['d', 'dryrun'],
    default: false,
    description: 'Run prerender and output to console',
    type: 'boolean',
  })

  yargs.option('verbose', {
    alias: 'v',
    default: false,
    description: 'Print more',
    type: 'boolean',
  })
}

const mapRouterPathToHtml = (routerPath) => {
  if (routerPath === '/') {
    return 'web/dist/index.html'
  } else {
    return `web/dist${routerPath}.html`
  }
}

// This is used directly in build.js for nested ListrTasks
export const getTasks = async (dryrun, routerPathFilter = null) => {
  const prerenderRoutes = detectPrerenderRoutes()

  if (prerenderRoutes.length === 0) {
    console.error('\nSkipping prerender...')
    console.error(
      c.warning(
        'You have not marked any routes as `prerender` in `Routes.{js,tsx}` \n'
      )
    )

    // Don't error out
    return []
  }

  if (!fs.existsSync(path.join(getPaths().web.dist), 'index.html')) {
    console.error(
      'You must run `yarn rw build web` before trying to prerender.'
    )
    process.exit(1)
    // TODO: Run this automatically at this point.
  }

  const listrTasks = prerenderRoutes
    .filter((route) => route.path)
    .flatMap((routeToPrerender) => {
      // Filter out routes that don't match the supplied routePathFilter
      if (routerPathFilter && routeToPrerender.path !== routerPathFilter) {
        return []
      }

      const outputHtmlPath = mapRouterPathToHtml(routeToPrerender.path)

      return [
        {
          title: `Prerendering ${routeToPrerender.path} -> ${outputHtmlPath}`,
          task: async () => {
            try {
              const prerenderedHtml = await runPrerender({
                routerPath: routeToPrerender.path,
              })

              if (!dryrun) {
                writePrerenderedHtmlFile(outputHtmlPath, prerenderedHtml)
              }
            } catch (e) {
              console.log()
              console.log(
                c.warning('You can use `yarn rw prerender --dry-run` to debug')
              )
              console.log()

              console.log(
                `${c.info('-'.repeat(10))} Error rendering path "${
                  routeToPrerender.path
                }" ${c.info('-'.repeat(10))}`
              )

              errorTelemetry(process.argv, `Error prerendering: ${e.message}`)

              console.error(c.error(e.stack))
              console.log()

              throw new Error(`Failed to render "${routeToPrerender.filePath}"`)
            }
          },
        },
      ]
    })

  return listrTasks
}

const diagnosticCheck = () => {
  const checks = [
    {
      message: 'Duplicate React version found in web/node_modules',
      failure: fs.existsSync(
        path.join(getPaths().web.base, 'node_modules/react')
      ),
    },
    {
      message: 'Duplicate react-dom version found in web/node_modules',
      failure: fs.existsSync(
        path.join(getPaths().web.base, 'node_modules/react-dom')
      ),
    },
    {
      message: 'Duplicate core-js version found in web/node_modules',
      failure: fs.existsSync(
        path.join(getPaths().web.base, 'node_modules/core-js')
      ),
    },
    {
      message: 'Duplicate @redwoodjs/web version found in web/node_modules',
      failure: fs.existsSync(
        path.join(getPaths().web.base, 'node_modules/@redwoodjs/web')
      ),
    },
  ]
  console.log('Running diagnostic checks')

  if (checks.some((checks) => checks.failure)) {
    console.error(c.error('node_modules are being duplicated in `./web` \n'))
    console.log('⚠️  Issues found: ')
    console.log('-'.repeat(50))

    checks
      .filter((check) => check.failure)
      .forEach((check, i) => {
        console.log(`${i + 1}. ${check.message}`)
      })

    console.log('-'.repeat(50))

    console.log(
      'Diagnostic check found issues. See the Redwood Forum link below for help:'
    )

    console.log(
      c.underline(
        'https://community.redwoodjs.com/search?q=duplicate%20package%20found'
      )
    )

    console.log()

    // Exit, no need to show other messages
    process.exit(1)
  } else {
    console.log('✔ Diagnostics checks passed \n')
  }
}

export const handler = async ({ path: routerPath, dryRun, verbose }) => {
  const listrTasks = await getTasks(dryRun, routerPath)

  const tasks = new Listr(listrTasks, {
    renderer: verbose ? VerboseRenderer : 'default',
  })

  try {
    if (dryRun) {
      console.log(c.info('::: Dry run, not writing changes :::'))
    }

    await tasks.run()
  } catch (e) {
    console.log()
    await diagnosticCheck()

    console.log(c.warning('Tips:'))
    console.log(
      c.info(
        `- This could mean that a library you're using does not support SSR.`
      )
    )
    console.log(
      c.info(
        '- Avoid using `window` in the initial render path through your React components without checks. \n  See https://redwoodjs.com/docs/prerender#prerender-utils'
      )
    )

    console.log()

    process.exit(1)
  }
}<|MERGE_RESOLUTION|>--- conflicted
+++ resolved
@@ -4,12 +4,8 @@
 import Listr from 'listr'
 import VerboseRenderer from 'listr-verbose-renderer'
 
-<<<<<<< HEAD
-import { getPaths, errorTelemetry } from '@redwoodjs/internal'
-=======
-import { getPaths } from '@redwoodjs/internal'
+import { errorTelemetry, getPaths } from '@redwoodjs/internal'
 import { runPrerender, writePrerenderedHtmlFile } from '@redwoodjs/prerender'
->>>>>>> 579106bb
 import { detectPrerenderRoutes } from '@redwoodjs/prerender/detection'
 
 import c from '../lib/colors'
