--- conflicted
+++ resolved
@@ -1,10 +1,6 @@
 {
   "name": "@redwoodjs/cli",
-<<<<<<< HEAD
-  "version": "2.2.4",
-=======
   "version": "3.0.0",
->>>>>>> 589fbec3
   "description": "The Redwood Command Line",
   "repository": {
     "type": "git",
@@ -34,19 +30,11 @@
   "dependencies": {
     "@babel/runtime-corejs3": "7.19.0",
     "@prisma/internals": "4.3.1",
-<<<<<<< HEAD
-    "@redwoodjs/api-server": "2.2.4",
-    "@redwoodjs/internal": "2.2.4",
-    "@redwoodjs/prerender": "2.2.4",
-    "@redwoodjs/structure": "2.2.4",
-    "@redwoodjs/telemetry": "2.2.4",
-=======
     "@redwoodjs/api-server": "3.0.0",
     "@redwoodjs/internal": "3.0.0",
     "@redwoodjs/prerender": "3.0.0",
     "@redwoodjs/structure": "3.0.0",
     "@redwoodjs/telemetry": "3.0.0",
->>>>>>> 589fbec3
     "boxen": "5.1.2",
     "camelcase": "6.3.0",
     "chalk": "4.1.2",
