{
  "name": "@redwoodjs/prerender",
<<<<<<< HEAD
  "version": "1.4.3",
=======
  "version": "1.5.0",
>>>>>>> 34ae4e43
  "description": "RedwoodJS prerender",
  "repository": {
    "type": "git",
    "url": "https://github.com/redwoodjs/redwood.git",
    "directory": "packages/prerender"
  },
  "license": "MIT",
  "main": "dist/index.js",
  "files": [
    "dist",
    "browserUtils",
    "detection"
  ],
  "scripts": {
    "build": "yarn build:js && yarn build:types",
    "build:js": "babel src -d dist --extensions \".js,.ts,.tsx,.jsx\"",
    "build:types": "tsc --build --verbose",
    "build:watch": "nodemon --watch src --ext \"js,ts,tsx,template\" --ignore dist --exec \"yarn build\"",
    "prepublishOnly": "yarn build",
    "test": "jest src",
    "test:watch": "yarn test --watch"
  },
  "dependencies": {
    "@babel/runtime-corejs3": "7.16.7",
<<<<<<< HEAD
    "@redwoodjs/auth": "1.4.3",
    "@redwoodjs/internal": "1.4.3",
    "@redwoodjs/router": "1.4.3",
    "@redwoodjs/structure": "1.4.3",
    "@redwoodjs/web": "1.4.3",
=======
    "@redwoodjs/auth": "1.5.0",
    "@redwoodjs/internal": "1.5.0",
    "@redwoodjs/router": "1.5.0",
    "@redwoodjs/structure": "1.5.0",
    "@redwoodjs/web": "1.5.0",
>>>>>>> 34ae4e43
    "babel-plugin-ignore-html-and-css-imports": "0.1.0",
    "cheerio": "1.0.0-rc.11",
    "core-js": "3.22.6",
    "cross-undici-fetch": "0.1.27",
    "mime-types": "2.1.35"
  },
  "devDependencies": {
    "@babel/cli": "7.16.7",
    "@babel/core": "7.16.7",
    "@types/mime-types": "2.1.1",
    "babel-plugin-tester": "10.1.0",
    "jest": "27.5.1",
    "typescript": "4.6.4"
  },
  "peerDependencies": {
    "react": "17.0.2",
    "react-dom": "17.0.2"
  },
  "externals": {
    "react": "react",
    "react-dom": "react-dom"
  },
  "gitHead": "3905ed045508b861b495f8d5630d76c7a157d8f1"
}<|MERGE_RESOLUTION|>--- conflicted
+++ resolved
@@ -1,10 +1,6 @@
 {
   "name": "@redwoodjs/prerender",
-<<<<<<< HEAD
-  "version": "1.4.3",
-=======
   "version": "1.5.0",
->>>>>>> 34ae4e43
   "description": "RedwoodJS prerender",
   "repository": {
     "type": "git",
@@ -29,19 +25,11 @@
   },
   "dependencies": {
     "@babel/runtime-corejs3": "7.16.7",
-<<<<<<< HEAD
-    "@redwoodjs/auth": "1.4.3",
-    "@redwoodjs/internal": "1.4.3",
-    "@redwoodjs/router": "1.4.3",
-    "@redwoodjs/structure": "1.4.3",
-    "@redwoodjs/web": "1.4.3",
-=======
     "@redwoodjs/auth": "1.5.0",
     "@redwoodjs/internal": "1.5.0",
     "@redwoodjs/router": "1.5.0",
     "@redwoodjs/structure": "1.5.0",
     "@redwoodjs/web": "1.5.0",
->>>>>>> 34ae4e43
     "babel-plugin-ignore-html-and-css-imports": "0.1.0",
     "cheerio": "1.0.0-rc.11",
     "core-js": "3.22.6",
