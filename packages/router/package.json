{
  "name": "@redwoodjs/router",
  "version": "1.2.1",
  "repository": {
    "type": "git",
    "url": "https://github.com/redwoodjs/redwood.git",
    "directory": "packages/router"
  },
  "license": "MIT",
  "main": "dist/index.js",
  "types": "dist/index.d.ts",
  "files": [
    "dist"
  ],
  "scripts": {
    "build": "yarn build:js && yarn build:types",
    "build:js": "babel src -d dist --extensions \".js,.ts,.tsx\"",
    "build:types": "tsc --build --verbose",
    "build:watch": "nodemon --watch src --ext \"js,ts,tsx\" --ignore dist --exec \"yarn build\"",
    "prepublishOnly": "NODE_ENV=production yarn build",
    "test": "jest src",
    "test:watch": "yarn test --watch"
  },
  "dependencies": {
    "@reach/skip-nav": "0.16.0",
<<<<<<< HEAD
    "@redwoodjs/auth": "1.2.0",
    "core-js": "3.22.3",
=======
    "@redwoodjs/auth": "1.2.1",
    "core-js": "3.22.2",
>>>>>>> 38b6ce63
    "lodash.isequal": "4.5.0"
  },
  "devDependencies": {
    "@babel/cli": "7.16.7",
    "@babel/core": "7.16.7",
    "@types/lodash.isequal": "4.5.6",
    "jest": "27.5.1",
    "prop-types": "15.8.1",
    "react": "17.0.2",
    "react-dom": "17.0.2",
    "typescript": "4.6.4"
  },
  "gitHead": "3905ed045508b861b495f8d5630d76c7a157d8f1"
}<|MERGE_RESOLUTION|>--- conflicted
+++ resolved
@@ -23,13 +23,8 @@
   },
   "dependencies": {
     "@reach/skip-nav": "0.16.0",
-<<<<<<< HEAD
-    "@redwoodjs/auth": "1.2.0",
+    "@redwoodjs/auth": "1.2.1",
     "core-js": "3.22.3",
-=======
-    "@redwoodjs/auth": "1.2.1",
-    "core-js": "3.22.2",
->>>>>>> 38b6ce63
     "lodash.isequal": "4.5.0"
   },
   "devDependencies": {
