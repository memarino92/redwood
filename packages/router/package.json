{
  "name": "@redwoodjs/router",
  "version": "2.1.1",
  "repository": {
    "type": "git",
    "url": "https://github.com/redwoodjs/redwood.git",
    "directory": "packages/router"
  },
  "license": "MIT",
  "main": "dist/index.js",
  "types": "dist/index.d.ts",
  "files": [
    "dist"
  ],
  "scripts": {
    "build": "yarn build:js && yarn build:types",
    "build:js": "babel src -d dist --extensions \".js,.ts,.tsx\"",
    "build:types": "tsc --build --verbose",
    "build:watch": "nodemon --watch src --ext \"js,ts,tsx\" --ignore dist --exec \"yarn build\"",
    "prepublishOnly": "NODE_ENV=production yarn build",
    "test": "jest src",
    "test:watch": "yarn test --watch"
  },
  "dependencies": {
    "@babel/runtime-corejs3": "7.16.7",
    "@reach/skip-nav": "0.16.0",
<<<<<<< HEAD
    "@redwoodjs/auth": "2.1.0",
    "core-js": "3.23.5",
=======
    "@redwoodjs/auth": "2.1.1",
    "core-js": "3.23.3",
>>>>>>> fe0caa9b
    "lodash.isequal": "4.5.0"
  },
  "devDependencies": {
    "@babel/cli": "7.16.7",
    "@babel/core": "7.16.7",
    "@types/lodash.isequal": "4.5.6",
    "@types/react": "17.0.47",
    "@types/react-dom": "17.0.17",
    "jest": "27.5.1",
    "prop-types": "15.8.1",
    "react": "17.0.2",
    "react-dom": "17.0.2",
    "typescript": "4.7.4"
  },
  "gitHead": "3905ed045508b861b495f8d5630d76c7a157d8f1"
}<|MERGE_RESOLUTION|>--- conflicted
+++ resolved
@@ -24,13 +24,8 @@
   "dependencies": {
     "@babel/runtime-corejs3": "7.16.7",
     "@reach/skip-nav": "0.16.0",
-<<<<<<< HEAD
-    "@redwoodjs/auth": "2.1.0",
+    "@redwoodjs/auth": "2.1.1",
     "core-js": "3.23.5",
-=======
-    "@redwoodjs/auth": "2.1.1",
-    "core-js": "3.23.3",
->>>>>>> fe0caa9b
     "lodash.isequal": "4.5.0"
   },
   "devDependencies": {
