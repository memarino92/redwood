--- conflicted
+++ resolved
@@ -1,10 +1,6 @@
 {
   "name": "@redwoodjs/router",
-<<<<<<< HEAD
-  "version": "1.2.1",
-=======
   "version": "1.3.0",
->>>>>>> a5b61823
   "repository": {
     "type": "git",
     "url": "https://github.com/redwoodjs/redwood.git",
@@ -27,13 +23,8 @@
   },
   "dependencies": {
     "@reach/skip-nav": "0.16.0",
-<<<<<<< HEAD
-    "@redwoodjs/auth": "1.2.1",
+    "@redwoodjs/auth": "1.3.0",
     "core-js": "3.22.4",
-=======
-    "@redwoodjs/auth": "1.3.0",
-    "core-js": "3.22.2",
->>>>>>> a5b61823
     "lodash.isequal": "4.5.0"
   },
   "devDependencies": {
