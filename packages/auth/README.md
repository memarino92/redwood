--- conflicted
+++ resolved
@@ -16,9 +16,6 @@
 ```terminal
 yarn rw g auth [provider]
 ```
-<<<<<<< HEAD
-*`[provider]` values can be either "netlify", "auth0", "magicLink", or "firebase"
-=======
 *`[provider]` values can be either "netlify", "auth0" or "magic-link".*
 
 ### Manual Install
@@ -41,7 +38,6 @@
 cd web
 yarn add @redwoodjs/auth magic-sdk
 ```
->>>>>>> 84727f39
 
 ## Setup
 
