{
  "name": "@redwoodjs/internal",
  "version": "1.2.0",
  "repository": {
    "type": "git",
    "url": "https://github.com/redwoodjs/redwood.git",
    "directory": "packages/internal"
  },
  "license": "MIT",
  "main": "dist/index.js",
  "types": "dist/index.d.ts",
  "bin": {
    "rw-gen": "./dist/generate/generate.js",
    "rw-gen-watch": "./dist/generate/watch.js"
  },
  "files": [
    "dist"
  ],
  "scripts": {
    "build": "yarn build:js && yarn build:types",
    "build:clean-dist": "rimraf 'dist/**/*/__tests__'",
    "build:js": "babel src -d dist --extensions \".js,.ts,.tsx\" --copy-files --no-copy-ignored && yarn build:clean-dist",
    "build:types": "tsc --build --verbose",
    "build:watch": "nodemon --watch src --ext \"js,ts,tsx\" --ignore dist --exec \"yarn build\"",
    "fix:permissions": "chmod +x dist/generate/generate.js dist/generate/watch.js",
    "prepublishOnly": "NODE_ENV=production yarn build",
    "test": "jest src",
    "test:watch": "yarn test --watch"
  },
  "dependencies": {
    "@babel/parser": "7.16.7",
    "@babel/plugin-transform-typescript": "7.16.7",
    "@babel/register": "7.16.7",
    "@babel/runtime-corejs3": "7.16.7",
    "@babel/traverse": "7.16.7",
    "@graphql-codegen/cli": "2.6.2",
    "@graphql-codegen/core": "2.5.1",
    "@graphql-codegen/schema-ast": "2.4.1",
    "@graphql-codegen/typescript": "2.4.8",
    "@graphql-codegen/typescript-operations": "2.3.5",
    "@graphql-codegen/typescript-react-apollo": "3.2.11",
    "@graphql-codegen/typescript-resolvers": "2.6.1",
    "@redwoodjs/graphql-server": "1.2.0",
    "babel-plugin-graphql-tag": "3.3.0",
    "babel-plugin-polyfill-corejs3": "0.5.0",
    "chalk": "4.1.2",
    "core-js": "3.22.2",
    "deepmerge": "4.2.2",
    "esbuild": "0.14.38",
    "fast-glob": "3.2.11",
    "findup-sync": "5.0.0",
    "fs-extra": "10.1.0",
    "glob": "7.2.0",
<<<<<<< HEAD
    "graphql": "16.4.0",
=======
    "graphql": "16.3.0",
>>>>>>> 93423b6e
    "kill-port": "1.6.1",
    "prettier": "2.6.2",
    "rimraf": "3.0.2",
    "string-env-interpolation": "1.0.1",
    "systeminformation": "5.11.14",
    "toml": "3.0.0"
  },
  "devDependencies": {
    "@babel/cli": "7.16.7",
    "@babel/core": "7.16.7",
    "@types/babel-plugin-tester": "9.0.4",
    "@types/babel__core": "7.1.19",
    "@types/findup-sync": "4.0.2",
    "@types/fs-extra": "9.0.13",
    "@types/rimraf": "3.0.2",
    "babel-plugin-tester": "10.1.0",
    "graphql-tag": "2.12.6",
    "jest": "27.5.1",
    "typescript": "4.6.3"
  },
  "gitHead": "3905ed045508b861b495f8d5630d76c7a157d8f1"
}<|MERGE_RESOLUTION|>--- conflicted
+++ resolved
@@ -51,11 +51,7 @@
     "findup-sync": "5.0.0",
     "fs-extra": "10.1.0",
     "glob": "7.2.0",
-<<<<<<< HEAD
     "graphql": "16.4.0",
-=======
-    "graphql": "16.3.0",
->>>>>>> 93423b6e
     "kill-port": "1.6.1",
     "prettier": "2.6.2",
     "rimraf": "3.0.2",
