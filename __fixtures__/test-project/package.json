{
  "private": true,
  "workspaces": {
    "packages": [
      "api",
      "web",
      "packages/*"
    ]
  },
  "devDependencies": {
<<<<<<< HEAD
    "@redwoodjs/core": "3.0.0-rc.285"
=======
    "@redwoodjs/core": "2.2.4"
>>>>>>> 62827bd6
  },
  "eslintConfig": {
    "extends": "@redwoodjs/eslint-config",
    "root": true
  },
  "engines": {
    "node": ">=14.19 <=16.x",
    "yarn": ">=1.15"
  },
  "prisma": {
    "seed": "yarn rw exec seed"
  },
  "packageManager": "yarn@3.2.3"
}<|MERGE_RESOLUTION|>--- conflicted
+++ resolved
@@ -8,11 +8,7 @@
     ]
   },
   "devDependencies": {
-<<<<<<< HEAD
-    "@redwoodjs/core": "3.0.0-rc.285"
-=======
     "@redwoodjs/core": "2.2.4"
->>>>>>> 62827bd6
   },
   "eslintConfig": {
     "extends": "@redwoodjs/eslint-config",
